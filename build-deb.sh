--- conflicted
+++ resolved
@@ -5,9 +5,6 @@
 tar -xzf  fabio-*.tar.gz
 cd fabio*
 export DEB_BUILD_OPTIONS=nocheck
-<<<<<<< HEAD
-python setup.py --command-packages=stdeb.command bdist_deb
-=======
 if [ $1 = 3 ]
 then
   echo Python 2+3 
@@ -17,7 +14,5 @@
   echo Python 2
   python setup.py --command-packages=stdeb.command bdist_deb
 fi
->>>>>>> 2611360c
 sudo dpkg -i deb_dist/python-fabio*.deb
 cd ../..
-
