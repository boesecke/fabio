#!/usr/bin/env python
# coding: utf-8
<<<<<<< HEAD

from __future__ import absolute_import, print_function, division

=======
from __future__ import absolute_import, print_function, division
>>>>>>> 4329d726
__doc__ = """FabIO module"""
__author__ = "Jérôme Kieffer"
__contact__ = "Jerome.Kieffer@ESRF.eu"
__license__ = "GPLv3+"
__copyright__ = "European Synchrotron Radiation Facility, Grenoble, France"
<<<<<<< HEAD
__date__ = "29/10/2015"
=======
__date__ = "27/10/2015"
>>>>>>> 4329d726
__status__ = "stable"

import logging
logging.basicConfig()
from ._version import version, version_info, hexversion
from . import fabioimage
from . import openimage
from .fabioutils import COMPRESSORS, jump_filename, FilenameObject, \
        previous_filename, next_filename, deconstruct_filename, \
        extract_filenumber, getnum, construct_filename

# Compatibility with outside world:
filename_object = FilenameObject

from .openimage import openimage as open
from .openimage import openheader as openheader



def tests():
    """
    Run the FabIO test suite.

    If the test-images are not already installed (via the debian package for example),
    they need to be downloaded from sourceforge.net, which make take a while.
    Ensure your network connection is operational and your proxy settings are correct,
    for example:

    export http_proxy=http://proxy.site.com:3128
    """
    from . import test
    test.run_tests()<|MERGE_RESOLUTION|>--- conflicted
+++ resolved
@@ -1,22 +1,27 @@
 #!/usr/bin/env python
 # coding: utf-8
-<<<<<<< HEAD
+# This program is free software: you can redistribute it and/or modify
+# it under the terms of the GNU General Public License as published by
+# the Free Software Foundation, either version 3 of the License, or
+# (at your option) any later version.
+#
+# This program is distributed in the hope that it will be useful,
+# but WITHOUT ANY WARRANTY; without even the implied warranty of
+# MERCHANTABILITY or FITNESS FOR A PARTICULAR PURPOSE.  See the
+# GNU General Public License for more details.
+#
+# You should have received a copy of the GNU General Public License
+# along with this program.  If not, see <http://www.gnu.org/licenses/>.
+
 
 from __future__ import absolute_import, print_function, division
 
-=======
-from __future__ import absolute_import, print_function, division
->>>>>>> 4329d726
 __doc__ = """FabIO module"""
 __author__ = "Jérôme Kieffer"
 __contact__ = "Jerome.Kieffer@ESRF.eu"
 __license__ = "GPLv3+"
 __copyright__ = "European Synchrotron Radiation Facility, Grenoble, France"
-<<<<<<< HEAD
 __date__ = "29/10/2015"
-=======
-__date__ = "27/10/2015"
->>>>>>> 4329d726
 __status__ = "stable"
 
 import logging
