--- conflicted
+++ resolved
@@ -46,11 +46,7 @@
 __contact__ = "jerome.kieffer@esrf.fr"
 __license__ = "MIT"
 __copyright__ = "ESRF"
-<<<<<<< HEAD
 __date__ = "12/06/2017"
-=======
-__date__ = "30/01/2017"
->>>>>>> a345781f
 
 
 import os
@@ -77,6 +73,12 @@
             sys.modules.pop(i, None)
         raise ImportError("Old version")
     from six import with_metaclass
+
+
+try:
+    from collections import OrderedDict
+except ImportError:
+    from .third_party.ordereddict import OrderedDict
 
 
 class FabioMeta(type):
@@ -305,13 +307,14 @@
         # mode map
         size = self.data.shape[:2][::-1]
         typmap = {
-            'float32': "F",
-            'int32': "F;32NS",
-            'uint32': "F;32N",
-            'int16': "F;16NS",
-            'uint16': "F;16N",
-            'int8': "F;8S",
-            'uint8': "F;8"}
+                  'float32': "F",
+                  'int32': "F;32NS",
+                  'uint32': "F;32N",
+                  'int16': "F;16NS",
+                  'uint16': "F;16N",
+                  'int8': "F;8S",
+                  'uint8': "F;8"
+                 }
         if self.data.dtype.name in typmap:
             mode2 = typmap[self.data.dtype.name]
             mode1 = mode2[0]
@@ -377,7 +380,7 @@
         if len(coords) == 4:
             sli = self.make_slice(coords)
         elif len(coords) == 2 and isinstance(coords[0], slice) and \
-                isinstance(coords[1], slice):
+                        isinstance(coords[1], slice):
             sli = coords
 
         if sli == self.slice and self.area_sum is not None:
@@ -518,7 +521,7 @@
         if len(coords) == 4:
             self.slice = self.make_slice(coords)
         elif len(coords) == 2 and isinstance(coords[0], slice) and \
-                isinstance(coords[1], slice):
+             isinstance(coords[1], slice):
             self.slice = coords
         else:
             logger.warning('readROI: Unable to understand Region Of Interest: got %s', coords)
